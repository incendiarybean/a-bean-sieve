use http_body_util::{combinators::BoxBody, BodyExt, Empty, Full};
use hyper::{
    body::Bytes, http, server::conn::http1, service::service_fn, upgrade::Upgraded, Method,
    Request, Response,
};
use hyper_util::rt::TokioIo;
use std::{
    fmt::Debug,
    net::SocketAddr,
<<<<<<< HEAD
    sync::{Arc, Mutex},
    thread,
=======
    sync::{mpsc::Receiver, Arc, Mutex},
    thread::{self},
>>>>>>> ca7ae22c
    time::Duration,
};
use tokio::net::{TcpListener, TcpStream};

use crate::utils::logger::{LogLevel, Logger};

use super::traffic_filter::{TrafficFilter, TrafficFilterType};

#[derive(Debug, PartialEq, Clone, Default)]
pub enum ProxyEvent {
    Starting,
    Running,
    #[default]
    Stopped,
    Error(String),
    Terminating,
    Terminated,
<<<<<<< HEAD
    RequestEvent((String, String, bool)),
=======
    RequestEvent(ProxyRequestLog),

    // Traffic Filter related Events
    ToggleFilterActive,
    SwitchFilterList,
    SetFilterList(Vec<String>),
    UpdateFilterList(String),
    UpdateFilterListRecord(usize, String),
>>>>>>> ca7ae22c
}

impl std::string::ToString for ProxyEvent {
    fn to_string(&self) -> String {
        let current_proxy_status = match self {
            ProxyEvent::Starting => String::from("STARTING"),
            ProxyEvent::Running => String::from("RUNNING"),
            ProxyEvent::Stopped => String::from("STOPPED"),
            ProxyEvent::Error(_) => String::from("ERROR"),
            ProxyEvent::Terminating => String::from("TERMINATING"),
            ProxyEvent::Terminated => String::from("TERMINATED"),
            _ => String::from("UNKNOWN"),
        };

        current_proxy_status
    }
}

#[derive(serde::Deserialize, serde::Serialize, Clone, Debug, PartialEq)]
#[serde(default)]
pub struct ProxyExclusionRow {
    pub updating: bool,
    pub index: usize,
    pub value: String,
}

impl Default for ProxyExclusionRow {
    fn default() -> Self {
        Self {
            updating: bool::default(),
            index: usize::default(),
            value: String::default(),
        }
    }
}

pub enum ProxyExclusionUpdateKind {
    Edit,
    Add,
    Remove,
}

#[derive(serde::Serialize, Clone, Debug, PartialEq)]
pub struct ProxyRequestLog {
    pub method: String,
    pub request: String,
    pub blocked: bool,
}

impl ProxyRequestLog {
    fn to_blocked_string(&self) -> String {
        match self.blocked {
            true => String::from("BLOCKED"),
            false => String::from("ALLOWED"),
        }
    }
}

#[derive(serde::Deserialize, serde::Serialize, Clone, Debug, PartialEq, Default)]
pub enum ProxyView {
    #[default]
    Min,
    Logs,
    Filter,
}

impl ToString for ProxyView {
    fn to_string(&self) -> String {
        match self {
            ProxyView::Min => String::from("Default View"),
            ProxyView::Logs => String::from("Log View"),
            ProxyView::Filter => String::from("Filter View"),
        }
    }
}

#[derive(serde::Deserialize, serde::Serialize, Clone)]
#[serde(default)]
pub struct Proxy {
    // Startup related items
    pub port: String,
    pub port_error: String,
    pub start_enabled: bool,

    // Which view is currently showing, one of ProxyView
    pub view: ProxyView,

    // Logger
    pub logger: Logger,

    // The current Proxy status, one of ProxyEvent
    #[serde(skip)]
    pub status: Arc<Mutex<ProxyEvent>>,

    // The current event sender, send one of ProxyEvent
    #[serde(skip)]
    pub event: Arc<Mutex<Option<std::sync::mpsc::Sender<ProxyEvent>>>>,

    // The list of requests to show in the logs
    #[serde(skip)]
    pub requests: Arc<Mutex<Vec<ProxyRequestLog>>>,

    // Traffic Filters
    pub traffic_filter: Arc<Mutex<TrafficFilter>>,

    // Different value selectors for exclusion management
    pub selected_value: String,
    pub selected_exclusion_row: ProxyExclusionRow,

    // Store the current running time of the Proxy
    #[serde(skip)]
    pub run_time: Arc<Mutex<Option<std::time::Instant>>>,
}

impl Default for Proxy {
    fn default() -> Self {
<<<<<<< HEAD
=======
        let (event_sender, event_receiver) = std::sync::mpsc::channel::<ProxyEvent>();

        let logger = Logger::default();
>>>>>>> ca7ae22c
        let status = Arc::new(Mutex::new(ProxyEvent::default()));
        let requests = Arc::new(Mutex::new(Vec::<ProxyRequestLog>::new()));
        let traffic_filter = Arc::new(Mutex::new(TrafficFilter::default()));
        let run_time = Arc::new(Mutex::new(None));

<<<<<<< HEAD
=======
        // Run the event handler
        Self::event_handler(
            event_receiver,
            Arc::clone(&status),
            Arc::clone(&requests),
            Arc::clone(&run_time),
            Arc::clone(&traffic_filter),
            logger.clone(),
        );

>>>>>>> ca7ae22c
        Self {
            port: String::default(),
            port_error: String::default(),
            start_enabled: true,
<<<<<<< HEAD
            event: Arc::new(Mutex::new(None)),
            selected_value: String::new(),
            selected_exclusion_row: ProxyExclusionRow::default(),
            status,
=======
>>>>>>> ca7ae22c
            view: ProxyView::default(),
            logger,
            status,
            event: event_sender,
            requests,
            traffic_filter,
            selected_value: String::default(),
            selected_exclusion_row: ProxyExclusionRow::default(),
            run_time,
        }
    }
}

impl Proxy {
    /// Creates a new Proxy from given values
    ///
    /// # Arguments
    /// * `port` - A String that contains the port
    /// * `view` - A ProxyView value indicating which view is active
    /// * `traffic_filter` - A TrafficFilter containing the applied filters
<<<<<<< HEAD
    pub fn new(port: String, view: ProxyView, traffic_filter: TrafficFilter) -> Self {
        // Need a value, and a shareable value to update the original reference
=======
    /// * `log_level` - The logging level
    pub fn new(
        port: String,
        view: ProxyView,
        traffic_filter: TrafficFilter,
        log_level: LogLevel,
    ) -> Self {
        let (event_sender, event_receiver) = std::sync::mpsc::channel::<ProxyEvent>();

        let mut logger = Logger::default();
        logger.set_level(log_level);

>>>>>>> ca7ae22c
        let status = Arc::new(Mutex::new(ProxyEvent::default()));
        let requests = Arc::new(Mutex::new(Vec::<ProxyRequestLog>::new()));
        let traffic_filter = Arc::new(Mutex::new(traffic_filter));
        let run_time = Arc::new(Mutex::new(None));

<<<<<<< HEAD
=======
        Self::event_handler(
            event_receiver,
            Arc::clone(&status),
            Arc::clone(&requests),
            Arc::clone(&run_time),
            Arc::clone(&traffic_filter),
            logger.clone(),
        );

>>>>>>> ca7ae22c
        Self {
            port,
            port_error: String::default(),
            start_enabled: true,
<<<<<<< HEAD
            event: Arc::new(Mutex::new(None)),
            selected_value: String::new(),
            selected_exclusion_row: ProxyExclusionRow::default(),
            status,
=======
>>>>>>> ca7ae22c
            view,
            logger,
            status,
            event: event_sender,
            requests,
            traffic_filter,
            selected_value: String::default(),
            selected_exclusion_row: ProxyExclusionRow::default(),
            run_time,
        }
    }

<<<<<<< HEAD
    /// Begin the proxy service event handler and server
    pub fn run(&mut self) {
        // Begin handling events
        self.handle_events();

        // Send the starting event
        self.send(ProxyEvent::Starting);

        // Start the server
        self.handle_server()
    }

    // Send the stop event for the service
    pub fn stop(&self) {
        self.send(ProxyEvent::Terminating);
    }

    /// Handles ProxyEvents
    fn handle_events(&mut self) {
        let (event_sender, event_receiver) = std::sync::mpsc::channel::<ProxyEvent>();

        *self.event.lock().unwrap() = Some(event_sender);

        let run_time = self.run_time.clone();
        let status = self.status.clone();
        let requests = self.requests.clone();
        let event_clone = self.event.clone();

=======
    /// The ProxyEvent handler
    ///
    /// # Arguments:
    /// * `event_receiver` - The listener for ProxyEvents
    /// * `status` - The self.status Mutex
    /// * `requests` - The self.requests Mutex
    /// * `run_time` - The self.run_time Mutex
    /// * `traffic_filter` - The self.traffic_filter Mutex
    fn event_handler(
        event_receiver: Receiver<ProxyEvent>,
        status: Arc<Mutex<ProxyEvent>>,
        requests: Arc<Mutex<Vec<ProxyRequestLog>>>,
        run_time: Arc<Mutex<Option<std::time::Instant>>>,
        traffic_filter: Arc<Mutex<TrafficFilter>>,
        logger: Logger,
    ) {
        let logger = logger;
>>>>>>> ca7ae22c
        thread::spawn(move || {
            loop {
                // Sleep loop to loosen CPU stress
                thread::sleep(Duration::from_millis(100));

                // Check incoming Proxy events
                match event_receiver.recv() {
                    Ok(event) => match event {
                        // Generic Events
                        ProxyEvent::Starting => {
                            *status.lock().unwrap() = event;
                        }
                        ProxyEvent::Running => {
<<<<<<< HEAD
                            // Start the timer
                            *run_time.lock().unwrap() = Some(std::time::Instant::now());
=======
                            logger.info("Service is now running...");
>>>>>>> ca7ae22c

                            *status.lock().unwrap() = event;
                        }
<<<<<<< HEAD
                        ProxyEvent::Terminated | ProxyEvent::Stopped => {
                            *status.lock().unwrap() = ProxyEvent::Stopped;

                            // Clear the timer
                            *run_time.lock().unwrap() = None;

                            // Terminate the event_handler, remove the event sync
                            *event_clone.lock().unwrap() = None;

                            break;
                        }
                        ProxyEvent::Error(message) => {
                            *status.lock().unwrap() = ProxyEvent::Error(message);
=======
                        ProxyEvent::Terminating => {
                            logger.info("Service is being terminated...");

                            let mut status = status.lock().unwrap();
                            *status = event;
                        }
                        ProxyEvent::Terminated => {
                            let mut status = status.lock().unwrap();
                            *status = ProxyEvent::Stopped;

                            let mut run_time = run_time.lock().unwrap();
                            *run_time = None;

                            logger.info("Service is now stopped.");
>>>>>>> ca7ae22c
                        }
                        ProxyEvent::RequestEvent(request_log) => {
                            // We need to have a --no-gui option to enable this
                            // println!(
                            //     "{} {} {}",
                            //     "REQUEST:".green(),
                            //     uri,
                            //     if blocked {
                            //         "-> BLOCKED".red()
                            //     } else {
                            //         "-> ALLOWED".green()
                            //     }
                            // );

<<<<<<< HEAD
                            requests.lock().unwrap().push(ProxyRequestLog {
                                method,
                                request,
                                blocked,
                            });
                        }
=======
                            let mut requests_list = requests.lock().unwrap();
                            requests_list.push(request_log.clone());

                            let log_str = format!(
                                "{} -> Request to: {} -> {}",
                                request_log.method,
                                request_log.request,
                                request_log.to_blocked_string()
                            );
                            logger.debug(&log_str);
                        }
                        // Traffic Filter events
                        ProxyEvent::ToggleFilterActive => {
                            let mut traffic_filter = traffic_filter.lock().unwrap();
                            let enabled = traffic_filter.get_enabled();
                            traffic_filter.set_enabled(!enabled);

                            let log_str =
                                format!("Filter is now active: {}", traffic_filter.get_enabled());
                            logger.debug(&log_str);
                        }
                        ProxyEvent::SwitchFilterList => {
                            let mut traffic_filter = traffic_filter.lock().unwrap();
                            let switched_filter = traffic_filter.get_opposing_filter_type();
                            traffic_filter.set_filter_type(switched_filter);

                            let log_str = format!(
                                "Filter has switched to: {:?}",
                                traffic_filter.get_filter_type()
                            );
                            logger.debug(&log_str);
                        }
                        ProxyEvent::SetFilterList(exclusion_list) => {
                            let mut traffic_filter = traffic_filter.lock().unwrap();
                            traffic_filter.set_filter_list(exclusion_list);

                            logger.debug("Filter list has been updated.");
                        }
                        ProxyEvent::UpdateFilterList(uri) => {
                            let mut traffic_filter = traffic_filter.lock().unwrap();
                            traffic_filter.update_filter_list(uri.clone());

                            let log_str =
                                format!("Filter list has been updated with value: {}", uri);
                            logger.debug(&log_str);
                        }
                        ProxyEvent::UpdateFilterListRecord(index, value) => {
                            let mut traffic_filter = traffic_filter.lock().unwrap();
                            traffic_filter.update_filter_list_item(index, value.clone());

                            let log_str = format!(
                                "Filter list has been updated with value: {} at index: {}",
                                value, index
                            );
                            logger.debug(&log_str);
                        }
>>>>>>> ca7ae22c
                        _ => {
                            *status.lock().unwrap() = event;
                        }
                    },
                    Err(message) => {
<<<<<<< HEAD
                        *status.lock().unwrap() = ProxyEvent::Error(message.to_string())
                    }
                }
            }
        });
    }

    /// Handles the server and server requests
    fn handle_server(&self) {
        let event = self.event.lock().unwrap().clone();
        let port = self.port.clone();
        let status = Arc::clone(&self.status);
        let traffic_filter = Arc::clone(&self.traffic_filter);

        thread::spawn(move || {
            tokio::runtime::Builder::new_multi_thread()
                .enable_all()
                .build()
                .unwrap()
                .block_on(async {
                    // Termination Signal
                    let mut signal = std::pin::pin!(handle_termination(event.clone(), status));

                    // Bind to address with supplied port
                    let address =
                        SocketAddr::from(([127, 0, 0, 1], port.trim().parse::<u16>().unwrap()));
                    let listener = TcpListener::bind(address).await;

                    // Create a request service
                    let proxy_service_event = event.clone();
                    let proxy_service = service_fn(move |request| {
                        handle_request(
                            request,
                            proxy_service_event.clone(),
                            traffic_filter.lock().unwrap().clone(),
                        )
                    });
=======
                        let message = message.to_string();

                        let mut status = status.lock().unwrap();
                        *status = ProxyEvent::Error(message.clone());
                    }
                }
            }
        });
    }

    #[tokio::main]
    pub async fn proxy_service(self) -> io::Result<()> {
        let addr = SocketAddr::from(([127, 0, 0, 1], self.port.trim().parse::<u16>().unwrap()));

        let mut signal = std::pin::pin!(Self::handle_termination(
            self.event.clone(),
            self.status.clone()
        ));

        let listener = TcpListener::bind(addr).await;

        let internal_event_sender = self.event.clone();
        let logger_clone = self.logger.clone();
        let proxy_service = service_fn(move |request| {
            Self::request(
                request,
                internal_event_sender.clone(),
                self.traffic_filter.lock().unwrap().clone(),
                logger_clone.clone(),
            )
        });

        match listener {
            Ok(listener) => {
                self.event.send(ProxyEvent::Running).unwrap();

                loop {
                    let logger = self.logger.clone();
                    tokio::select! {
                        Ok((stream, _addr)) = listener.accept() => {
                            let io = TokioIo::new(stream);
                            let connection = http1::Builder::new()
                                .preserve_header_case(true)
                                .title_case_headers(true)
                                .serve_connection(io, proxy_service.clone())
                                .with_upgrades();

                            tokio::task::spawn(async move {
                                if let Err(message) = connection.await {
                                    logger.warning(&message.to_string());
                                }
                            });
                        },

                        _ = &mut signal => break
                    }
                }
            }
            Err(message) => {
                self.event
                    .send(ProxyEvent::Error(message.to_string()))
                    .unwrap();
            }
        }

        Ok(())
    }

    /// Handles termination of the service
    ///
    /// # Arguments
    /// * `event` - The event sender to write current state
    /// * `status` - The current ProxyEvent status
    async fn handle_termination(
        event: std::sync::mpsc::Sender<ProxyEvent>,
        status: Arc<Mutex<ProxyEvent>>,
    ) {
        let (shutdown_sig, shutdown_rec) = tokio::sync::oneshot::channel::<()>();

        std::thread::spawn(move || loop {
            thread::sleep(Duration::from_millis(1000));

            let status = match status.lock() {
                Ok(status) => status,
                Err(poisoned) => poisoned.into_inner(),
            };

            match *status {
                ProxyEvent::Terminating => {
                    let _ = shutdown_sig.send(());
                    break;
                }
                _ => (),
            };
        });

        match shutdown_rec.await {
            Ok(_) => {
                event.send(ProxyEvent::Terminated).unwrap();
            }
            Err(_) => {}
        }
    }

    /// Handle a server request
    ///
    /// # Arguments:
    /// * `request` - The request to proxy
    /// * `event` - An internal event sender, to change the Proxy state
    /// * `traffic_filter` - The current TrafficFilter configuration
    async fn request(
        request: Request<hyper::body::Incoming>,
        event: std::sync::mpsc::Sender<ProxyEvent>,
        traffic_filter: TrafficFilter,
        logger: Logger,
    ) -> Result<Response<BoxBody<Bytes, hyper::Error>>, hyper::Error> {
        let request_uri = request.uri().to_string();

        let is_excluded_address = traffic_filter.in_filter_list(&request_uri);
        let is_traffic_blocking = match traffic_filter.get_filter_type() {
            TrafficFilterType::Allow => false,
            TrafficFilterType::Deny => true,
        };

        if traffic_filter.get_enabled() {
            let is_blocking_but_exluded = !is_excluded_address && is_traffic_blocking;
            let is_allowing_but_excluded = is_excluded_address && !is_traffic_blocking;
            let blocked = is_allowing_but_excluded || is_blocking_but_exluded;

            // Log the event
            let logger = ProxyRequestLog {
                method: request.method().to_string(),
                request: request_uri,
                blocked,
            };

            event.send(ProxyEvent::RequestEvent(logger)).unwrap();

            if blocked {
                let mut resp = Response::new(Self::full("Oopsie Whoopsie!"));
                *resp.status_mut() = http::StatusCode::FORBIDDEN;
                return Ok(resp);
            }
        }
>>>>>>> ca7ae22c

                    // Handle service listener events
                    match listener {
                        Ok(listener) => {
                            if let Some(sender) = event.clone() {
                                sender.send(ProxyEvent::Running).unwrap();
                            }

                            loop {
                                tokio::select! {
                                    Ok((stream, _addr)) = listener.accept() => {
                                        let io = TokioIo::new(stream);
                                        let connection = http1::Builder::new()
                                            .preserve_header_case(true)
                                            .title_case_headers(true)
                                            .serve_connection(io, proxy_service.clone())
                                            .with_upgrades();

                                        tokio::task::spawn(async move {
                                            let _ = connection.await;
                                        });
                                    },

                                    _ = &mut signal => break
                                }
                            }
                        }
<<<<<<< HEAD
                        Err(message) => {
                            if let Some(sender) = event.clone() {
                                sender.send(ProxyEvent::Error(message.to_string())).unwrap();
                            }
                        }
                    };
=======
                        Err(message) => logger.error(&message.to_string()),
                    }
>>>>>>> ca7ae22c
                });
        });
    }

    /// Returns the Proxy's current status
    pub fn get_status(&mut self) -> ProxyEvent {
        self.status.lock().unwrap().clone()
    }

    pub fn get_logger(&self) -> Logger {
        self.logger.clone()
    }

    /// Returns the Proxy's current TrafficFilter
    pub fn get_traffic_filter(&self) -> TrafficFilter {
        self.traffic_filter.lock().unwrap().clone()
    }

    /// Returns the Proxy's recent requests
    pub fn get_requests(&self) -> Vec<ProxyRequestLog> {
        self.requests.lock().unwrap().to_vec()
    }

    /// Returns the Proxy's current running time
    pub fn get_run_time(&mut self) -> String {
        let run_time = self.run_time.lock().unwrap();
        match *run_time {
            Some(duration) => duration.elapsed().as_secs().to_string(),
            None => 0.to_string(),
        }
    }

    /// Send a ProxyEvent
    pub fn send(&self, event: ProxyEvent) {
        if let Some(sender) = self.event.lock().unwrap().clone() {
            sender.send(event).unwrap();
        }
    }

    /// Send an event to toggle the TrafficFilter on/off
    pub fn toggle_traffic_filtering(&self) {
        let mut traffic_filter = self.traffic_filter.lock().unwrap();
        let enabled = traffic_filter.get_enabled();
        traffic_filter.set_enabled(!enabled);
    }

    /// Send an event to toggle between TrafficFilterType::Allow / TrafficFilterType::Deny
    pub fn switch_exclusion_list(&self) {
        let mut traffic_filter = self.traffic_filter.lock().unwrap();
        let switched_filter = traffic_filter.get_opposing_filter_type();
        traffic_filter.set_filter_type(switched_filter);
    }

    /// Send an event to set the current exclusion list
    pub fn set_exclusion_list(&mut self, list: Vec<String>) {
        let mut traffic_filter = self.traffic_filter.lock().unwrap();
        traffic_filter.set_filter_list(list);
    }

    /// Send an event to add a value to the current exclusion list
    pub fn update_exclusion_list(&mut self, event_type: ProxyExclusionUpdateKind) {
        match event_type {
            ProxyExclusionUpdateKind::Edit => {
                let mut traffic_filter = self.traffic_filter.lock().unwrap();
                traffic_filter.update_filter_list_item(
                    self.selected_exclusion_row.index,
                    self.selected_exclusion_row.value.clone(),
                );

                self.selected_exclusion_row = ProxyExclusionRow::default();
            }
            ProxyExclusionUpdateKind::Add | ProxyExclusionUpdateKind::Remove => {
                let mut traffic_filter = self.traffic_filter.lock().unwrap();
                traffic_filter.update_filter_list(self.selected_value.clone());
            }
        };
    }
}

/// Handles termination of the service
///
/// # Arguments
/// * `event` - The event sender to write current state
/// * `status` - The current ProxyEvent status
async fn handle_termination(
    event: Option<std::sync::mpsc::Sender<ProxyEvent>>,
    status: Arc<Mutex<ProxyEvent>>,
) {
    let (shutdown_sig, shutdown_rec) = tokio::sync::oneshot::channel::<()>();

    std::thread::spawn(move || loop {
        thread::sleep(Duration::from_millis(1000));

        let status = match status.lock() {
            Ok(status) => status,
            Err(poisoned) => poisoned.into_inner(),
        };

        match *status {
            ProxyEvent::Terminating => {
                let _ = shutdown_sig.send(());
                break;
            }
            _ => (),
        };
    });

    match shutdown_rec.await {
        Ok(_) => {
            if let Some(event) = event {
                event.send(ProxyEvent::Terminated).unwrap();
                println!("{}", "Terminated Service.".red());
            }
        }
        Err(_) => {}
    }
}

/// Handle a server request
///
/// # Arguments:
/// * `request` - The request to proxy
/// * `event` - An internal event sender, to change the Proxy state
/// * `traffic_filter` - The current TrafficFilter configuration
async fn handle_request(
    request: Request<hyper::body::Incoming>,
    event: Option<std::sync::mpsc::Sender<ProxyEvent>>,
    traffic_filter: TrafficFilter,
) -> Result<Response<BoxBody<Bytes, hyper::Error>>, hyper::Error> {
    let request_uri = request.uri().to_string();

    let is_excluded_address = traffic_filter.in_filter_list(&request_uri);
    let is_traffic_blocking = match traffic_filter.get_filter_type() {
        TrafficFilterType::Allow => false,
        TrafficFilterType::Deny => true,
    };

    if traffic_filter.get_enabled() {
        let is_blocking_but_exluded = !is_excluded_address && is_traffic_blocking;
        let is_allowing_but_excluded = is_excluded_address && !is_traffic_blocking;
        let blocked = is_allowing_but_excluded || is_blocking_but_exluded;

        // Log the event
        let logger = (request.method().to_string(), request_uri, blocked);
        if let Some(event) = event {
            event.send(ProxyEvent::RequestEvent(logger)).unwrap();
        }

        if blocked {
            let mut resp = Response::new(full("Oopsie Whoopsie!"));
            *resp.status_mut() = http::StatusCode::FORBIDDEN;
            return Ok(resp);
        }
    }

    if Method::CONNECT == request.method() {
        if let Some(addr) = get_host_address(request.uri()) {
            tokio::task::spawn(async move {
                match hyper::upgrade::on(request).await {
                    Ok(upgraded) => {
                        let _ = tunnel(upgraded, addr).await;
                    }
                    Err(_) => {}
                }
            });

            return Ok(Response::new(empty()));
        } else {
            let mut resp = Response::new(full("CONNECT must be to a socket address"));
            *resp.status_mut() = http::StatusCode::BAD_REQUEST;
            return Ok(resp);
        }
    } else {
        match request.uri().host() {
            Some(host) => {
                let port = request.uri().port_u16().unwrap_or(80);

                let stream = TcpStream::connect((host, port)).await.unwrap();
                let io = TokioIo::new(stream);

                let (mut sender, conn) = hyper::client::conn::http1::Builder::new()
                    .preserve_header_case(true)
                    .title_case_headers(true)
                    .handshake(io)
                    .await?;

                tokio::task::spawn(async move {
                    let _ = conn.await;
                });

                let response = sender.send_request(request).await?;
                Ok(response.map(|b| b.boxed()))
            }
            None => {
                let mut resp = Response::new(full("Host address could not be processed."));
                *resp.status_mut() = http::StatusCode::BAD_REQUEST;
                return Ok(resp);
            }
        }
    }
}

/// Tunnel a connection bidirectionally
///
/// # Arguments:
/// * `upgraded` - The upgraded connection to copy data to/from
/// * `address` - The target address to copy data to/from
async fn tunnel(upgraded: Upgraded, address: String) -> std::io::Result<()> {
    let mut server = TcpStream::connect(address).await?;
    let mut upgraded_connection = TokioIo::new(upgraded);

    tokio::io::copy_bidirectional(&mut upgraded_connection, &mut server).await?;

    Ok(())
}

/// Get the current URI's host address
///
/// # Arguments
/// * `uri` - The given URI
fn get_host_address(uri: &http::Uri) -> Option<String> {
    uri.authority().and_then(|auth| Some(auth.to_string()))
}

/// Create an empty response body
fn empty() -> BoxBody<Bytes, hyper::Error> {
    Empty::<Bytes>::new()
        .map_err(|never| match never {})
        .boxed()
}

/// Create an body from the given bytes
fn full<T: Into<Bytes>>(chunk: T) -> BoxBody<Bytes, hyper::Error> {
    Full::new(chunk.into())
        .map_err(|never| match never {})
        .boxed()
}<|MERGE_RESOLUTION|>--- conflicted
+++ resolved
@@ -1,21 +1,18 @@
+use std::{
+    net::SocketAddr,
+    sync::{Arc, Mutex},
+    thread,
+    time::Duration,
+};
+
+use colored::Colorize;
 use http_body_util::{combinators::BoxBody, BodyExt, Empty, Full};
 use hyper::{
     body::Bytes, http, server::conn::http1, service::service_fn, upgrade::Upgraded, Method,
     Request, Response,
 };
 use hyper_util::rt::TokioIo;
-use std::{
-    fmt::Debug,
-    net::SocketAddr,
-<<<<<<< HEAD
-    sync::{Arc, Mutex},
-    thread,
-=======
-    sync::{mpsc::Receiver, Arc, Mutex},
-    thread::{self},
->>>>>>> ca7ae22c
-    time::Duration,
-};
+
 use tokio::net::{TcpListener, TcpStream};
 
 use crate::utils::logger::{LogLevel, Logger};
@@ -31,18 +28,7 @@
     Error(String),
     Terminating,
     Terminated,
-<<<<<<< HEAD
-    RequestEvent((String, String, bool)),
-=======
     RequestEvent(ProxyRequestLog),
-
-    // Traffic Filter related Events
-    ToggleFilterActive,
-    SwitchFilterList,
-    SetFilterList(Vec<String>),
-    UpdateFilterList(String),
-    UpdateFilterListRecord(usize, String),
->>>>>>> ca7ae22c
 }
 
 impl std::string::ToString for ProxyEvent {
@@ -159,49 +145,24 @@
 
 impl Default for Proxy {
     fn default() -> Self {
-<<<<<<< HEAD
-=======
-        let (event_sender, event_receiver) = std::sync::mpsc::channel::<ProxyEvent>();
-
         let logger = Logger::default();
->>>>>>> ca7ae22c
         let status = Arc::new(Mutex::new(ProxyEvent::default()));
         let requests = Arc::new(Mutex::new(Vec::<ProxyRequestLog>::new()));
         let traffic_filter = Arc::new(Mutex::new(TrafficFilter::default()));
         let run_time = Arc::new(Mutex::new(None));
 
-<<<<<<< HEAD
-=======
-        // Run the event handler
-        Self::event_handler(
-            event_receiver,
-            Arc::clone(&status),
-            Arc::clone(&requests),
-            Arc::clone(&run_time),
-            Arc::clone(&traffic_filter),
-            logger.clone(),
-        );
-
->>>>>>> ca7ae22c
         Self {
             port: String::default(),
             port_error: String::default(),
             start_enabled: true,
-<<<<<<< HEAD
             event: Arc::new(Mutex::new(None)),
-            selected_value: String::new(),
+            selected_value: String::default(),
             selected_exclusion_row: ProxyExclusionRow::default(),
             status,
-=======
->>>>>>> ca7ae22c
             view: ProxyView::default(),
             logger,
-            status,
-            event: event_sender,
             requests,
             traffic_filter,
-            selected_value: String::default(),
-            selected_exclusion_row: ProxyExclusionRow::default(),
             run_time,
         }
     }
@@ -214,10 +175,6 @@
     /// * `port` - A String that contains the port
     /// * `view` - A ProxyView value indicating which view is active
     /// * `traffic_filter` - A TrafficFilter containing the applied filters
-<<<<<<< HEAD
-    pub fn new(port: String, view: ProxyView, traffic_filter: TrafficFilter) -> Self {
-        // Need a value, and a shareable value to update the original reference
-=======
     /// * `log_level` - The logging level
     pub fn new(
         port: String,
@@ -225,53 +182,30 @@
         traffic_filter: TrafficFilter,
         log_level: LogLevel,
     ) -> Self {
-        let (event_sender, event_receiver) = std::sync::mpsc::channel::<ProxyEvent>();
-
         let mut logger = Logger::default();
         logger.set_level(log_level);
 
->>>>>>> ca7ae22c
         let status = Arc::new(Mutex::new(ProxyEvent::default()));
         let requests = Arc::new(Mutex::new(Vec::<ProxyRequestLog>::new()));
         let traffic_filter = Arc::new(Mutex::new(traffic_filter));
         let run_time = Arc::new(Mutex::new(None));
 
-<<<<<<< HEAD
-=======
-        Self::event_handler(
-            event_receiver,
-            Arc::clone(&status),
-            Arc::clone(&requests),
-            Arc::clone(&run_time),
-            Arc::clone(&traffic_filter),
-            logger.clone(),
-        );
-
->>>>>>> ca7ae22c
         Self {
             port,
             port_error: String::default(),
             start_enabled: true,
-<<<<<<< HEAD
             event: Arc::new(Mutex::new(None)),
-            selected_value: String::new(),
+            selected_value: String::default(),
             selected_exclusion_row: ProxyExclusionRow::default(),
             status,
-=======
->>>>>>> ca7ae22c
             view,
             logger,
-            status,
-            event: event_sender,
             requests,
             traffic_filter,
-            selected_value: String::default(),
-            selected_exclusion_row: ProxyExclusionRow::default(),
             run_time,
         }
     }
 
-<<<<<<< HEAD
     /// Begin the proxy service event handler and server
     pub fn run(&mut self) {
         // Begin handling events
@@ -299,26 +233,8 @@
         let status = self.status.clone();
         let requests = self.requests.clone();
         let event_clone = self.event.clone();
-
-=======
-    /// The ProxyEvent handler
-    ///
-    /// # Arguments:
-    /// * `event_receiver` - The listener for ProxyEvents
-    /// * `status` - The self.status Mutex
-    /// * `requests` - The self.requests Mutex
-    /// * `run_time` - The self.run_time Mutex
-    /// * `traffic_filter` - The self.traffic_filter Mutex
-    fn event_handler(
-        event_receiver: Receiver<ProxyEvent>,
-        status: Arc<Mutex<ProxyEvent>>,
-        requests: Arc<Mutex<Vec<ProxyRequestLog>>>,
-        run_time: Arc<Mutex<Option<std::time::Instant>>>,
-        traffic_filter: Arc<Mutex<TrafficFilter>>,
-        logger: Logger,
-    ) {
-        let logger = logger;
->>>>>>> ca7ae22c
+        let logger = self.logger.clone();
+
         thread::spawn(move || {
             loop {
                 // Sleep loop to loosen CPU stress
@@ -332,17 +248,15 @@
                             *status.lock().unwrap() = event;
                         }
                         ProxyEvent::Running => {
-<<<<<<< HEAD
                             // Start the timer
                             *run_time.lock().unwrap() = Some(std::time::Instant::now());
-=======
                             logger.info("Service is now running...");
->>>>>>> ca7ae22c
 
                             *status.lock().unwrap() = event;
                         }
-<<<<<<< HEAD
-                        ProxyEvent::Terminated | ProxyEvent::Stopped => {
+                        ProxyEvent::Terminated => {
+                            logger.info("Service is being terminated...");
+
                             *status.lock().unwrap() = ProxyEvent::Stopped;
 
                             // Clear the timer
@@ -355,22 +269,6 @@
                         }
                         ProxyEvent::Error(message) => {
                             *status.lock().unwrap() = ProxyEvent::Error(message);
-=======
-                        ProxyEvent::Terminating => {
-                            logger.info("Service is being terminated...");
-
-                            let mut status = status.lock().unwrap();
-                            *status = event;
-                        }
-                        ProxyEvent::Terminated => {
-                            let mut status = status.lock().unwrap();
-                            *status = ProxyEvent::Stopped;
-
-                            let mut run_time = run_time.lock().unwrap();
-                            *run_time = None;
-
-                            logger.info("Service is now stopped.");
->>>>>>> ca7ae22c
                         }
                         ProxyEvent::RequestEvent(request_log) => {
                             // We need to have a --no-gui option to enable this
@@ -385,16 +283,7 @@
                             //     }
                             // );
 
-<<<<<<< HEAD
-                            requests.lock().unwrap().push(ProxyRequestLog {
-                                method,
-                                request,
-                                blocked,
-                            });
-                        }
-=======
-                            let mut requests_list = requests.lock().unwrap();
-                            requests_list.push(request_log.clone());
+                            requests.lock().unwrap().push(request_log.clone());
 
                             let log_str = format!(
                                 "{} -> Request to: {} -> {}",
@@ -404,58 +293,11 @@
                             );
                             logger.debug(&log_str);
                         }
-                        // Traffic Filter events
-                        ProxyEvent::ToggleFilterActive => {
-                            let mut traffic_filter = traffic_filter.lock().unwrap();
-                            let enabled = traffic_filter.get_enabled();
-                            traffic_filter.set_enabled(!enabled);
-
-                            let log_str =
-                                format!("Filter is now active: {}", traffic_filter.get_enabled());
-                            logger.debug(&log_str);
-                        }
-                        ProxyEvent::SwitchFilterList => {
-                            let mut traffic_filter = traffic_filter.lock().unwrap();
-                            let switched_filter = traffic_filter.get_opposing_filter_type();
-                            traffic_filter.set_filter_type(switched_filter);
-
-                            let log_str = format!(
-                                "Filter has switched to: {:?}",
-                                traffic_filter.get_filter_type()
-                            );
-                            logger.debug(&log_str);
-                        }
-                        ProxyEvent::SetFilterList(exclusion_list) => {
-                            let mut traffic_filter = traffic_filter.lock().unwrap();
-                            traffic_filter.set_filter_list(exclusion_list);
-
-                            logger.debug("Filter list has been updated.");
-                        }
-                        ProxyEvent::UpdateFilterList(uri) => {
-                            let mut traffic_filter = traffic_filter.lock().unwrap();
-                            traffic_filter.update_filter_list(uri.clone());
-
-                            let log_str =
-                                format!("Filter list has been updated with value: {}", uri);
-                            logger.debug(&log_str);
-                        }
-                        ProxyEvent::UpdateFilterListRecord(index, value) => {
-                            let mut traffic_filter = traffic_filter.lock().unwrap();
-                            traffic_filter.update_filter_list_item(index, value.clone());
-
-                            let log_str = format!(
-                                "Filter list has been updated with value: {} at index: {}",
-                                value, index
-                            );
-                            logger.debug(&log_str);
-                        }
->>>>>>> ca7ae22c
                         _ => {
                             *status.lock().unwrap() = event;
                         }
                     },
                     Err(message) => {
-<<<<<<< HEAD
                         *status.lock().unwrap() = ProxyEvent::Error(message.to_string())
                     }
                 }
@@ -493,152 +335,6 @@
                             traffic_filter.lock().unwrap().clone(),
                         )
                     });
-=======
-                        let message = message.to_string();
-
-                        let mut status = status.lock().unwrap();
-                        *status = ProxyEvent::Error(message.clone());
-                    }
-                }
-            }
-        });
-    }
-
-    #[tokio::main]
-    pub async fn proxy_service(self) -> io::Result<()> {
-        let addr = SocketAddr::from(([127, 0, 0, 1], self.port.trim().parse::<u16>().unwrap()));
-
-        let mut signal = std::pin::pin!(Self::handle_termination(
-            self.event.clone(),
-            self.status.clone()
-        ));
-
-        let listener = TcpListener::bind(addr).await;
-
-        let internal_event_sender = self.event.clone();
-        let logger_clone = self.logger.clone();
-        let proxy_service = service_fn(move |request| {
-            Self::request(
-                request,
-                internal_event_sender.clone(),
-                self.traffic_filter.lock().unwrap().clone(),
-                logger_clone.clone(),
-            )
-        });
-
-        match listener {
-            Ok(listener) => {
-                self.event.send(ProxyEvent::Running).unwrap();
-
-                loop {
-                    let logger = self.logger.clone();
-                    tokio::select! {
-                        Ok((stream, _addr)) = listener.accept() => {
-                            let io = TokioIo::new(stream);
-                            let connection = http1::Builder::new()
-                                .preserve_header_case(true)
-                                .title_case_headers(true)
-                                .serve_connection(io, proxy_service.clone())
-                                .with_upgrades();
-
-                            tokio::task::spawn(async move {
-                                if let Err(message) = connection.await {
-                                    logger.warning(&message.to_string());
-                                }
-                            });
-                        },
-
-                        _ = &mut signal => break
-                    }
-                }
-            }
-            Err(message) => {
-                self.event
-                    .send(ProxyEvent::Error(message.to_string()))
-                    .unwrap();
-            }
-        }
-
-        Ok(())
-    }
-
-    /// Handles termination of the service
-    ///
-    /// # Arguments
-    /// * `event` - The event sender to write current state
-    /// * `status` - The current ProxyEvent status
-    async fn handle_termination(
-        event: std::sync::mpsc::Sender<ProxyEvent>,
-        status: Arc<Mutex<ProxyEvent>>,
-    ) {
-        let (shutdown_sig, shutdown_rec) = tokio::sync::oneshot::channel::<()>();
-
-        std::thread::spawn(move || loop {
-            thread::sleep(Duration::from_millis(1000));
-
-            let status = match status.lock() {
-                Ok(status) => status,
-                Err(poisoned) => poisoned.into_inner(),
-            };
-
-            match *status {
-                ProxyEvent::Terminating => {
-                    let _ = shutdown_sig.send(());
-                    break;
-                }
-                _ => (),
-            };
-        });
-
-        match shutdown_rec.await {
-            Ok(_) => {
-                event.send(ProxyEvent::Terminated).unwrap();
-            }
-            Err(_) => {}
-        }
-    }
-
-    /// Handle a server request
-    ///
-    /// # Arguments:
-    /// * `request` - The request to proxy
-    /// * `event` - An internal event sender, to change the Proxy state
-    /// * `traffic_filter` - The current TrafficFilter configuration
-    async fn request(
-        request: Request<hyper::body::Incoming>,
-        event: std::sync::mpsc::Sender<ProxyEvent>,
-        traffic_filter: TrafficFilter,
-        logger: Logger,
-    ) -> Result<Response<BoxBody<Bytes, hyper::Error>>, hyper::Error> {
-        let request_uri = request.uri().to_string();
-
-        let is_excluded_address = traffic_filter.in_filter_list(&request_uri);
-        let is_traffic_blocking = match traffic_filter.get_filter_type() {
-            TrafficFilterType::Allow => false,
-            TrafficFilterType::Deny => true,
-        };
-
-        if traffic_filter.get_enabled() {
-            let is_blocking_but_exluded = !is_excluded_address && is_traffic_blocking;
-            let is_allowing_but_excluded = is_excluded_address && !is_traffic_blocking;
-            let blocked = is_allowing_but_excluded || is_blocking_but_exluded;
-
-            // Log the event
-            let logger = ProxyRequestLog {
-                method: request.method().to_string(),
-                request: request_uri,
-                blocked,
-            };
-
-            event.send(ProxyEvent::RequestEvent(logger)).unwrap();
-
-            if blocked {
-                let mut resp = Response::new(Self::full("Oopsie Whoopsie!"));
-                *resp.status_mut() = http::StatusCode::FORBIDDEN;
-                return Ok(resp);
-            }
-        }
->>>>>>> ca7ae22c
 
                     // Handle service listener events
                     match listener {
@@ -666,17 +362,12 @@
                                 }
                             }
                         }
-<<<<<<< HEAD
                         Err(message) => {
                             if let Some(sender) = event.clone() {
                                 sender.send(ProxyEvent::Error(message.to_string())).unwrap();
                             }
                         }
                     };
-=======
-                        Err(message) => logger.error(&message.to_string()),
-                    }
->>>>>>> ca7ae22c
                 });
         });
     }
@@ -721,6 +412,7 @@
         let mut traffic_filter = self.traffic_filter.lock().unwrap();
         let enabled = traffic_filter.get_enabled();
         traffic_filter.set_enabled(!enabled);
+        self.logger.debug("Traffic filtering has been toggled.");
     }
 
     /// Send an event to toggle between TrafficFilterType::Allow / TrafficFilterType::Deny
@@ -728,12 +420,14 @@
         let mut traffic_filter = self.traffic_filter.lock().unwrap();
         let switched_filter = traffic_filter.get_opposing_filter_type();
         traffic_filter.set_filter_type(switched_filter);
+        self.logger.debug("Exclusion list has been switched.");
     }
 
     /// Send an event to set the current exclusion list
     pub fn set_exclusion_list(&mut self, list: Vec<String>) {
         let mut traffic_filter = self.traffic_filter.lock().unwrap();
         traffic_filter.set_filter_list(list);
+        self.logger.debug("Exclusion list has been set.");
     }
 
     /// Send an event to add a value to the current exclusion list
@@ -747,10 +441,12 @@
                 );
 
                 self.selected_exclusion_row = ProxyExclusionRow::default();
+                self.logger.debug("Exclusion list value has been edited.");
             }
             ProxyExclusionUpdateKind::Add | ProxyExclusionUpdateKind::Remove => {
                 let mut traffic_filter = self.traffic_filter.lock().unwrap();
                 traffic_filter.update_filter_list(self.selected_value.clone());
+                self.logger.debug("Exclusion list has been updated.");
             }
         };
     }
@@ -820,7 +516,11 @@
         let blocked = is_allowing_but_excluded || is_blocking_but_exluded;
 
         // Log the event
-        let logger = (request.method().to_string(), request_uri, blocked);
+        let logger = ProxyRequestLog {
+            method: request.method().to_string(),
+            request: request_uri,
+            blocked: blocked,
+        };
         if let Some(event) = event {
             event.send(ProxyEvent::RequestEvent(logger)).unwrap();
         }
