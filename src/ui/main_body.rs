--- conflicted
+++ resolved
@@ -206,19 +206,8 @@
 
                             match current_proxy_status {
                                 ProxyEvent::Running => {
-<<<<<<< HEAD
                                     if ui.add(launch_btn).clicked() {
                                         proxy.stop()
-=======
-                                    if ui
-                                        .add_enabled(
-                                            current_proxy_status == ProxyEvent::Running,
-                                            launch_btn,
-                                        )
-                                        .clicked()
-                                    {
-                                        proxy.event.send(ProxyEvent::Terminating).unwrap();
->>>>>>> ca7ae22c
                                     }
                                 }
                                 _ => {
@@ -606,27 +595,39 @@
                 .auto_shrink([false, false])
                 .max_height(ui.available_height())
                 .show_rows(ui, 18.0, num_rows, |ui, row_range| {
-                    egui::Grid::new("logging_grid").show(ui, |ui| {
-                        for row in row_range {
-                            if let Some(log) = list.get(row) {
-                                ui.label(
-                                    RichText::new(log.timestamp.clone())
-                                        .color(Color32::from_rgb(255, 0, 255)),
-                                );
-                                ui.label(
-                                    RichText::new(log.level.to_string())
-                                        .color(log.level.to_color32()),
-                                );
-
-                                ui.allocate_ui(ui.available_size(), |ui| {
-                                    let message_lbl = egui::Label::new(log.message.clone()).wrap();
-                                    ui.add(message_lbl);
-                                });
-
-                                ui.end_row();
+                    egui::Grid::new("logging_grid")
+                        .striped(true)
+                        .num_columns(3)
+                        .min_col_width(ui.available_width())
+                        .max_col_width(ui.available_width())
+                        .show(ui, |ui| {
+                            for row in row_range {
+                                if let Some(log) = list.get(row) {
+                                    ui.with_layout(Layout::left_to_right(Align::Center), |ui| {
+                                        ui.label(
+                                            RichText::new(log.timestamp.clone())
+                                                .color(Color32::from_rgb(255, 0, 255)),
+                                        );
+
+                                        ui.label(
+                                            RichText::new(log.level.to_string())
+                                                .color(log.level.to_color32()),
+                                        );
+
+                                        ui.with_layout(
+                                            Layout::left_to_right(Align::Center),
+                                            |ui| {
+                                                let message_lbl =
+                                                    egui::Label::new(log.message.clone())
+                                                        .truncate();
+                                                ui.add(message_lbl);
+                                            },
+                                        );
+                                    });
+                                    ui.end_row();
+                                }
                             }
-                        }
-                    });
+                        });
                 });
         });
     });
