--- conflicted
+++ resolved
@@ -2,9 +2,4 @@
 allow_list*
 block_list*
 scripts
-<<<<<<< HEAD
-test*
-=======
-test*
-TODO.md
->>>>>>> ca7ae22c
+test*